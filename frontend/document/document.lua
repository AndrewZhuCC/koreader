--- conflicted
+++ resolved
@@ -203,17 +203,11 @@
 
 -- a hint for the cache engine to paint a full page to the cache
 -- TODO: this should trigger a background operation
-<<<<<<< HEAD
 function Document:hintPage(pageno, zoom, rotation, render_mode)
-	self:renderPage(pageno, nil, zoom, rotation, render_mode)
-=======
-function Document:hintPage(pageno, zoom, rotation)
-	local hash_full_page = "renderpg|"..self.file.."|"..pageno.."|"..zoom.."|"..rotation
-	local tile = Cache:check(hash_full_page)
-	if not tile then
-		self:renderPage(pageno, nil, zoom, rotation)
-	end
->>>>>>> a6abdc2a
+	local hash_full_page = "renderpg|"..self.file.."|"..pageno.."|"..zoom.."|"..rotation.."|"..render_mode
+	if not Cache:check(hash_full_page) then
+		self:renderPage(pageno, nil, zoom, rotation, render_mode)
+	end
 end
 
 --[[
@@ -225,8 +219,8 @@
 @rect: visible_area inside document page
 --]]
 function Document:drawPage(target, x, y, rect, pageno, zoom, rotation, render_mode)
-	local hash_full_page = "renderpg|"..self.file.."|"..pageno.."|"..zoom.."|"..rotation
-	local hash_excerpt = "renderpg|"..self.file.."|"..pageno.."|"..zoom.."|"..rotation.."|"..tostring(rect)
+	local hash_full_page = "renderpg|"..self.file.."|"..pageno.."|"..zoom.."|"..rotation.."|"..render_mode
+	local hash_excerpt = hash_full_page.."|"..tostring(rect)
 	local tile = Cache:check(hash_full_page)
 	if not tile then
 		tile = Cache:check(hash_excerpt)
