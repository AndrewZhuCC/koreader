--- conflicted
+++ resolved
@@ -63,22 +63,19 @@
             -- can handle two files with only different suffixes.
             new.sidecar_file = sidecar.."/metadata."..
                                docfile:match(".*%.(.*)")..".lua"
-            new.legacy_sidecar_file = sidecar.."/"..
-                                      docfile:match(".*%/(.*)")..".lua"
         end
 
         new.candidates = {}
         -- New sidecar file
-<<<<<<< HEAD
-        table.insert(new.candidates, buildCandidate(new.sidecar_file));
+        table.insert(new.candidates, buildCandidate(new.sidecar_file))
         -- Legacy sidecar file
         table.insert(new.candidates, buildCandidate(
-            self:getSidecarDir(docfile).."/"..
+            sidecar.."/"..
             docfile:match(".*%/(.*)")..".lua"))
         -- Legacy history folder
-        table.insert(new.candidates, buildCandidate(new.history_file));
+        table.insert(new.candidates, buildCandidate(new.history_file))
         -- Legacy kpdfview setting
-        table.insert(new.candidates, buildCandidate(docfile..".kpdfview.lua"));
+        table.insert(new.candidates, buildCandidate(docfile..".kpdfview.lua"))
         table.sort(new.candidates, function(l, r)
                                        if l == nil then
                                            return false
@@ -89,25 +86,6 @@
                                        end
                                    end)
         for _, k in pairs(new.candidates) do
-=======
-        table.insert(candidates, buildCandidate(new.sidecar_file))
-        -- Legacy sidecar file
-        table.insert(candidates, buildCandidate(new.legacy_sidecar_file))
-        -- Legacy history folder
-        table.insert(candidates, buildCandidate(new.history_file))
-        -- Legacy kpdfview setting
-        table.insert(candidates, buildCandidate(docfile..".kpdfview.lua"))
-        table.sort(candidates, function(l, r)
-                                   if l == nil then
-                                       return false
-                                   elseif r == nil then
-                                       return true
-                                   else
-                                       return l[2] > r[2]
-                                   end
-                               end)
-        for _, k in pairs(candidates) do
->>>>>>> 589d2e75
             ok, stored = pcall(dofile, k[1])
             if ok then
                 break
