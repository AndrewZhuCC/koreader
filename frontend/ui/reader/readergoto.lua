local InputContainer = require("ui/widget/container/inputcontainer")
local InputDialog = require("ui/widget/inputdialog")
local UIManager = require("ui/uimanager")
local Screen = require("ui/screen")
local Event = require("ui/event")
local _ = require("gettext")

local ReaderGoto = InputContainer:new{
	goto_menu_title = _("Go To"),
	goto_dialog_title = _("Go to Page or Location"),
}

function ReaderGoto:init()
	self.ui.menu:registerToMainMenu(self)
end

function ReaderGoto:addToMainMenu(tab_item_table)
	-- insert goto command to main reader menu
	table.insert(tab_item_table.navi, {
		text = self.goto_menu_title,
		callback = function()
			self:onShowGotoDialog()
		end,
	})
end

function ReaderGoto:onShowGotoDialog()
	DEBUG("show goto dialog")
	self.goto_dialog = InputDialog:new{
		title = self.goto_dialog_title,
		input_hint = "(1 - "..self.document:getPageCount()..")",
		buttons = {
			{	
				{
					text = _("Cancel"),
					enabled = true,
					callback = function()
						self:close()
					end,
				},
				{
					text = _("Page"),
					enabled = self.document.info.has_pages,
					callback = function()
						self:gotoPage()
					end,
				},
				{
					text = _("Location"),
					enabled = not self.document.info.has_pages,
					callback = function()
						self:gotoLocation()
					end,
				},
			},
		},
		input_type = "number",
		enter_callback = self.document.info.has_pages 
			and function() self:gotoPage() end 
			or function() self:gotoLocation() end,
		width = Screen:getWidth() * 0.8,
		height = Screen:getHeight() * 0.2,
	}
	self.goto_dialog:onShowKeyboard()
	UIManager:show(self.goto_dialog)
end

function ReaderGoto:close()
	self.goto_dialog:onClose()
	UIManager:close(self.goto_dialog)
end

function ReaderGoto:gotoPage()
	local number = tonumber(self.goto_dialog:getInputText())
	if number then
		self.ui:handleEvent(Event:new("GotoPage", number))
	end
	self:close()
	return true
end

function ReaderGoto:gotoLocation()
	local number = tonumber(self.goto_dialog:getInputText())
	if number then
		self.ui:handleEvent(Event:new("GotoPage", number))
	end
	self:close()
<<<<<<< HEAD
end

return ReaderGoto
=======
	return true
end
>>>>>>> 7a0e7b33
<|MERGE_RESOLUTION|>--- conflicted
+++ resolved
@@ -85,11 +85,7 @@
 		self.ui:handleEvent(Event:new("GotoPage", number))
 	end
 	self:close()
-<<<<<<< HEAD
+	return true
 end
 
-return ReaderGoto
-=======
-	return true
-end
->>>>>>> 7a0e7b33
+return ReaderGoto